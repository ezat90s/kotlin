/*
 * Copyright 2010-2015 JetBrains s.r.o.
 *
 * Licensed under the Apache License, Version 2.0 (the "License");
 * you may not use this file except in compliance with the License.
 * You may obtain a copy of the License at
 *
 * http://www.apache.org/licenses/LICENSE-2.0
 *
 * Unless required by applicable law or agreed to in writing, software
 * distributed under the License is distributed on an "AS IS" BASIS,
 * WITHOUT WARRANTIES OR CONDITIONS OF ANY KIND, either express or implied.
 * See the License for the specific language governing permissions and
 * limitations under the License.
 */

package org.jetbrains.kotlin.idea.inspections

import com.intellij.codeInsight.CodeInsightSettings
import com.intellij.codeInsight.actions.OptimizeImportsProcessor
import com.intellij.codeInsight.daemon.QuickFixBundle
import com.intellij.codeInsight.daemon.impl.DaemonCodeAnalyzerEx
import com.intellij.codeInsight.daemon.impl.DaemonListeners
import com.intellij.codeInsight.daemon.impl.DaemonProgressIndicator
import com.intellij.codeInsight.daemon.impl.HighlightingSessionImpl
import com.intellij.codeInsight.daemon.impl.ProgressableTextEditorHighlightingPass
import com.intellij.codeInsight.intention.LowPriorityAction
import com.intellij.codeInspection.InspectionManager
import com.intellij.codeInspection.LocalQuickFix
import com.intellij.codeInspection.ProblemDescriptor
import com.intellij.codeInspection.ProblemHighlightType
import com.intellij.lang.annotation.HighlightSeverity
import com.intellij.openapi.Disposable
import com.intellij.openapi.application.ApplicationManager
import com.intellij.openapi.command.undo.UndoManager
import com.intellij.openapi.editor.Editor
import com.intellij.openapi.progress.ProgressManager
import com.intellij.openapi.progress.util.ProgressWrapper
import com.intellij.openapi.project.Project
import com.intellij.openapi.util.Disposer
import com.intellij.psi.PsiDocumentManager
import com.intellij.psi.PsiFile
import com.intellij.util.DocumentUtil
import com.intellij.util.Processor
import org.jetbrains.kotlin.descriptors.DeclarationDescriptor
import org.jetbrains.kotlin.idea.core.targetDescriptors
import org.jetbrains.kotlin.idea.imports.KotlinImportOptimizer
import org.jetbrains.kotlin.idea.imports.importableFqName
import org.jetbrains.kotlin.name.FqName
import org.jetbrains.kotlin.psi.JetFile
import org.jetbrains.kotlin.resolve.ImportPath
import java.util.*

class UnusedImportInspection : AbstractKotlinInspection() {
    override fun runForWholeFile() = true

    override fun checkFile(file: PsiFile, manager: InspectionManager, isOnTheFly: Boolean): Array<out ProblemDescriptor>? {
        if (file !is JetFile) return null
        if (!file.manager.isInProject(file)) return null
        if (file.importDirectives.isEmpty()) return null

        val descriptorsToImport = KotlinImportOptimizer.collectDescriptorsToImport(file)

        val directives = file.importDirectives
        val explicitlyImportedFqNames = directives
                .asSequence()
                .map { it.importPath }
                .filterNotNull()
                .filter { !it.isAllUnder && !it.hasAlias() }
                .map { it.fqnPart() }
                .toSet()

        val fqNames = HashSet<FqName>()
        val parentFqNames = HashSet<FqName>()
        for (descriptor in descriptorsToImport) {
            val fqName = descriptor.importableFqName!!
            fqNames.add(fqName)

            if (fqName !in explicitlyImportedFqNames) { // we don't add parents of explicitly imported fq-names because such imports are not needed
                val parentFqName = fqName.parent()
                if (!parentFqName.isRoot) {
                    parentFqNames.add(parentFqName)
                }
            }
        }

        val problems = ArrayList<ProblemDescriptor>()

        val importPaths = HashSet<ImportPath>(directives.size())

        for (directive in directives) {
            val importPath = directive.importPath ?: continue
            if (importPath.alias != null) continue // highlighting of unused alias imports not supported yet

            val isUsed = if (!importPaths.add(importPath)) {
                false
            }
            else if (importPath.isAllUnder) {
                importPath.fqnPart() in parentFqNames
            }
            else {
                importPath.fqnPart() in fqNames
            }

            if (!isUsed) {
                if (directive.targetDescriptors().isEmpty()) continue // do not highlight unresolved imports as unused

                val fixes = arrayListOf<LocalQuickFix>()
                fixes.add(OptimizeImportsQuickFix(file))
                if (!CodeInsightSettings.getInstance().OPTIMIZE_IMPORTS_ON_THE_FLY) {
                    fixes.add(EnableOptimizeImportsOnTheFlyFix(file))
                }

                problems.add(manager.createProblemDescriptor(directive,
                                                             "Unused import directive",
                                                             isOnTheFly,
                                                             fixes.toTypedArray(),
                                                             ProblemHighlightType.LIKE_UNUSED_SYMBOL))
            }
        }

        if (isOnTheFly) {
            scheduleOptimizeImportsOnTheFly(file, descriptorsToImport)
        }

        return problems.toTypedArray()
    }

    private fun scheduleOptimizeImportsOnTheFly(file: JetFile, descriptorsToImport: Set<DeclarationDescriptor>) {
        if (!CodeInsightSettings.getInstance().OPTIMIZE_IMPORTS_ON_THE_FLY) return
        val optimizedImports = KotlinImportOptimizer.prepareOptimizedImports(file, descriptorsToImport) ?: return // return if already optimized

        // unwrap progress indicator
        val progress = sequence(ProgressManager.getInstance().progressIndicator) {
            (it as? ProgressWrapper)?.originalProgressIndicator
<<<<<<< HEAD
        }.last()
        val highlightingSession = ProgressableTextEditorHighlightingPass.getHighlightingSession(progress)
=======
        }.last() as DaemonProgressIndicator
        val highlightingSession = HighlightingSessionImpl.getHighlightingSession(file, progress)
>>>>>>> e4dd3059

        val project = highlightingSession.project
        val editor = highlightingSession.editor
        if (editor != null) {
            val modificationStamp = editor.document.modificationStamp
            val invokeFixLater = object : Disposable {
                override fun dispose() {
                    // later because should invoke when highlighting is finished
                    ApplicationManager.getApplication().invokeLater {
                        if (timeToOptimizeImportsOnTheFly(file, editor, project) && editor.document.modificationStamp == modificationStamp) {
                            optimizeImportsOnTheFly(file, optimizedImports, editor, project)
                        }
                    }
                }
            }

            Disposer.register(progress, invokeFixLater)

            if (progress.isCanceled) {
                Disposer.dispose(invokeFixLater)
                Disposer.dispose(progress)
                progress.checkCanceled()
            }
        }
    }

    private fun timeToOptimizeImportsOnTheFly(file: JetFile, editor: Editor, project: Project): Boolean {
        if (project.isDisposed || !file.isValid || editor.isDisposed || !file.isWritable) return false

        // do not optimize imports on the fly during undo/redo
        val undoManager = UndoManager.getInstance(editor.project)
        if (undoManager.isUndoInProgress || undoManager.isRedoInProgress) return false

        // if we stand inside import statements, do not optimize
        val importsRange = file.importList?.textRange ?: return false
        if (importsRange.containsOffset(editor.caretModel.offset)) return false

        val codeAnalyzer = DaemonCodeAnalyzerEx.getInstanceEx(project)
        if (!codeAnalyzer.isHighlightingAvailable(file)) return false
        if (!codeAnalyzer.isErrorAnalyzingFinished(file)) return false

        val document = editor.document
        var hasErrors = false
        DaemonCodeAnalyzerEx.processHighlights(document, project, HighlightSeverity.ERROR, 0, document.textLength, Processor { highlightInfo ->
            if (!importsRange.containsRange(highlightInfo.startOffset, highlightInfo.endOffset)) {
                hasErrors = true
                false
            }
            else {
                true
            }
        })
        if (hasErrors) return false

        return DaemonListeners.canChangeFileSilently(file)
    }

    private fun optimizeImportsOnTheFly(file: JetFile, optimizedImports: List<ImportPath>, editor: Editor, project: Project) {
        PsiDocumentManager.getInstance(file.project).commitAllDocuments()
        DocumentUtil.writeInRunUndoTransparentAction {
            KotlinImportOptimizer.replaceImports(file, optimizedImports)
            PsiDocumentManager.getInstance(project).doPostponedOperationsAndUnblockDocument(editor.document)
        }
    }

    private class OptimizeImportsQuickFix(private val file: JetFile): LocalQuickFix {
        override fun getName() = "Optimize imports"

        override fun getFamilyName() = name

        override fun applyFix(project: Project, descriptor: ProblemDescriptor) {
            OptimizeImportsProcessor(project, file).run()
        }
    }

    private class EnableOptimizeImportsOnTheFlyFix(private val file: JetFile) : LocalQuickFix, LowPriorityAction {
        override fun getName() = QuickFixBundle.message("enable.optimize.imports.on.the.fly")

        override fun getFamilyName() = name

        override fun applyFix(project: Project, descriptor: ProblemDescriptor) {
            CodeInsightSettings.getInstance().OPTIMIZE_IMPORTS_ON_THE_FLY = true
            OptimizeImportsProcessor(project, file).run() // we optimize imports manually because on-the-fly import optimization won't work while the caret is in imports
        }
    }
}<|MERGE_RESOLUTION|>--- conflicted
+++ resolved
@@ -21,8 +21,6 @@
 import com.intellij.codeInsight.daemon.QuickFixBundle
 import com.intellij.codeInsight.daemon.impl.DaemonCodeAnalyzerEx
 import com.intellij.codeInsight.daemon.impl.DaemonListeners
-import com.intellij.codeInsight.daemon.impl.DaemonProgressIndicator
-import com.intellij.codeInsight.daemon.impl.HighlightingSessionImpl
 import com.intellij.codeInsight.daemon.impl.ProgressableTextEditorHighlightingPass
 import com.intellij.codeInsight.intention.LowPriorityAction
 import com.intellij.codeInspection.InspectionManager
@@ -133,13 +131,8 @@
         // unwrap progress indicator
         val progress = sequence(ProgressManager.getInstance().progressIndicator) {
             (it as? ProgressWrapper)?.originalProgressIndicator
-<<<<<<< HEAD
         }.last()
         val highlightingSession = ProgressableTextEditorHighlightingPass.getHighlightingSession(progress)
-=======
-        }.last() as DaemonProgressIndicator
-        val highlightingSession = HighlightingSessionImpl.getHighlightingSession(file, progress)
->>>>>>> e4dd3059
 
         val project = highlightingSession.project
         val editor = highlightingSession.editor
@@ -156,11 +149,11 @@
                 }
             }
 
-            Disposer.register(progress, invokeFixLater)
+            Disposer.register(highlightingSession, invokeFixLater)
 
             if (progress.isCanceled) {
                 Disposer.dispose(invokeFixLater)
-                Disposer.dispose(progress)
+                Disposer.dispose(highlightingSession)
                 progress.checkCanceled()
             }
         }
@@ -170,7 +163,7 @@
         if (project.isDisposed || !file.isValid || editor.isDisposed || !file.isWritable) return false
 
         // do not optimize imports on the fly during undo/redo
-        val undoManager = UndoManager.getInstance(editor.project)
+        val undoManager = UndoManager.getInstance(project)
         if (undoManager.isUndoInProgress || undoManager.isRedoInProgress) return false
 
         // if we stand inside import statements, do not optimize
